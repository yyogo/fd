<<<<<<< HEAD
use std::sync::{Arc, Mutex};

use crossbeam_channel::Receiver;

use crate::dir_entry::DirEntry;
=======
use std::path::PathBuf;
use std::sync::mpsc::Receiver;
use std::sync::{Arc, Mutex};

>>>>>>> 3e201de9
use crate::error::print_error;
use crate::exit_codes::{merge_exitcodes, ExitCode};
use crate::walk::WorkerResult;

use super::CommandSet;

/// An event loop that listens for inputs from the `rx` receiver. Each received input will
/// generate a command with the supplied command template. The generated command will then
/// be executed, and this process will continue until the receiver's sender has closed.
pub fn job(
    rx: Arc<Mutex<Receiver<WorkerResult>>>,
    cmd: Arc<CommandSet>,
    out_perm: Arc<Mutex<()>>,
    show_filesystem_errors: bool,
    buffer_output: bool,
) -> ExitCode {
    let mut results: Vec<ExitCode> = Vec::new();
    loop {
        // Create a lock on the shared receiver for this thread.
        let lock = rx.lock().unwrap();

        // Obtain the next result from the receiver, else if the channel
        // has closed, exit from the loop
        let dir_entry: DirEntry = match lock.recv() {
            Ok(WorkerResult::Entry(dir_entry)) => dir_entry,
            Ok(WorkerResult::Error(err)) => {
                if show_filesystem_errors {
                    print_error(err.to_string());
                }
                continue;
            }
            Err(_) => break,
        };

        // Drop the lock so that other threads can read from the receiver.
        drop(lock);
        // Generate a command, execute it and store its exit code.
<<<<<<< HEAD
        results.push(cmd.generate_and_execute(
            dir_entry.path(),
            Arc::clone(&out_perm),
            buffer_output,
        ))
=======
        results.push(cmd.execute(&value, Arc::clone(&out_perm), buffer_output))
>>>>>>> 3e201de9
    }
    // Returns error in case of any error.
    merge_exitcodes(results)
}

pub fn batch(
    rx: Receiver<WorkerResult>,
    cmd: &CommandSet,
    show_filesystem_errors: bool,
    limit: usize,
) -> ExitCode {
    let paths = rx
        .into_iter()
        .filter_map(|worker_result| match worker_result {
            WorkerResult::Entry(dir_entry) => Some(dir_entry.into_path()),
            WorkerResult::Error(err) => {
                if show_filesystem_errors {
                    print_error(err.to_string());
                }
                None
            }
        });
    if limit == 0 {
        // no limit
        return cmd.execute_batch(paths);
    }

    let mut exit_codes = Vec::new();
    let mut peekable = paths.peekable();
    while peekable.peek().is_some() {
        let limited = peekable.by_ref().take(limit);
        let exit_code = cmd.execute_batch(limited);
        exit_codes.push(exit_code);
    }
    merge_exitcodes(exit_codes)
}<|MERGE_RESOLUTION|>--- conflicted
+++ resolved
@@ -1,15 +1,9 @@
-<<<<<<< HEAD
-use std::sync::{Arc, Mutex};
-
-use crossbeam_channel::Receiver;
-
-use crate::dir_entry::DirEntry;
-=======
 use std::path::PathBuf;
 use std::sync::mpsc::Receiver;
 use std::sync::{Arc, Mutex};
 
->>>>>>> 3e201de9
+
+use crate::dir_entry::DirEntry;
 use crate::error::print_error;
 use crate::exit_codes::{merge_exitcodes, ExitCode};
 use crate::walk::WorkerResult;
@@ -47,15 +41,7 @@
         // Drop the lock so that other threads can read from the receiver.
         drop(lock);
         // Generate a command, execute it and store its exit code.
-<<<<<<< HEAD
-        results.push(cmd.generate_and_execute(
-            dir_entry.path(),
-            Arc::clone(&out_perm),
-            buffer_output,
-        ))
-=======
-        results.push(cmd.execute(&value, Arc::clone(&out_perm), buffer_output))
->>>>>>> 3e201de9
+        results.push(cmd.execute(&dir_entry, Arc::clone(&out_perm), buffer_output))
     }
     // Returns error in case of any error.
     merge_exitcodes(results)
