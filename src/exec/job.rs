--- conflicted
+++ resolved
@@ -16,13 +16,7 @@
     rx: Arc<Mutex<Receiver<WorkerResult>>>,
     cmd: Arc<CommandSet>,
     out_perm: Arc<Mutex<()>>,
-<<<<<<< HEAD
-    show_filesystem_errors: bool,
-    buffer_output: bool,
-    path_separator: Option<&str>,
-=======
     config: &Config,
->>>>>>> 0984ed91
 ) -> ExitCode {
     // Output should be buffered when only running a single thread
     let buffer_output: bool = config.threads > 1;
@@ -49,12 +43,8 @@
         drop(lock);
         // Generate a command, execute it and store its exit code.
         results.push(cmd.execute(
-<<<<<<< HEAD
-            dir_entry.path(),
-            path_separator,
-=======
             dir_entry.stripped_path(config),
->>>>>>> 0984ed91
+            config.path_separator.as_deref(),
             Arc::clone(&out_perm),
             buffer_output,
         ))
@@ -63,17 +53,7 @@
     merge_exitcodes(results)
 }
 
-<<<<<<< HEAD
-pub fn batch(
-    rx: Receiver<WorkerResult>,
-    cmd: &CommandSet,
-    show_filesystem_errors: bool,
-    limit: usize,
-    path_separator: Option<&str>,
-) -> ExitCode {
-=======
 pub fn batch(rx: Receiver<WorkerResult>, cmd: &CommandSet, config: &Config) -> ExitCode {
->>>>>>> 0984ed91
     let paths = rx
         .into_iter()
         .filter_map(|worker_result| match worker_result {
@@ -86,9 +66,5 @@
             }
         });
 
-<<<<<<< HEAD
-    cmd.execute_batch(paths, limit, path_separator)
-=======
-    cmd.execute_batch(paths, config.batch_size)
->>>>>>> 0984ed91
+    cmd.execute_batch(paths, config.batch_size, config.path_separator.as_deref())
 }