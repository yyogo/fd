mod cli;
mod config;
mod dir_entry;
mod error;
mod exec;
mod exit_codes;
mod filesystem;
mod filetypes;
mod filter;
mod output;
mod regex_helper;
mod walk;

use std::env;
use std::path::Path;
use std::sync::Arc;
use std::time;

use anyhow::{anyhow, bail, Context, Result};
use atty::Stream;
use clap::{CommandFactory, Parser};
use globset::GlobBuilder;
use lscolors::LsColors;
use regex::bytes::{RegexBuilder, RegexSetBuilder};

use crate::cli::{ColorWhen, Opts};
use crate::config::Config;
use crate::exec::CommandSet;
use crate::exit_codes::ExitCode;
use crate::filetypes::FileTypes;
#[cfg(unix)]
use crate::filter::OwnerFilter;
use crate::filter::TimeFilter;
use crate::regex_helper::{pattern_has_uppercase_char, pattern_matches_strings_with_leading_dot};

// We use jemalloc for performance reasons, see https://github.com/sharkdp/fd/pull/481
// FIXME: re-enable jemalloc on macOS, see comment in Cargo.toml file for more infos
#[cfg(all(
    not(windows),
    not(target_os = "android"),
    not(target_os = "macos"),
    not(target_os = "freebsd"),
    not(all(target_env = "musl", target_pointer_width = "32")),
    not(target_arch = "riscv64"),
    feature = "use-jemalloc"
))]
#[global_allocator]
static ALLOC: jemallocator::Jemalloc = jemallocator::Jemalloc;

// vivid --color-mode 8-bit generate molokai
const DEFAULT_LS_COLORS: &str = "
ow=0:or=0;38;5;16;48;5;203:no=0:ex=1;38;5;203:cd=0;38;5;203;48;5;236:mi=0;38;5;16;48;5;203:*~=0;38;5;243:st=0:pi=0;38;5;16;48;5;81:fi=0:di=0;38;5;81:so=0;38;5;16;48;5;203:bd=0;38;5;81;48;5;236:tw=0:ln=0;38;5;203:*.m=0;38;5;48:*.o=0;38;5;243:*.z=4;38;5;203:*.a=1;38;5;203:*.r=0;38;5;48:*.c=0;38;5;48:*.d=0;38;5;48:*.t=0;38;5;48:*.h=0;38;5;48:*.p=0;38;5;48:*.cc=0;38;5;48:*.ll=0;38;5;48:*.jl=0;38;5;48:*css=0;38;5;48:*.md=0;38;5;185:*.gz=4;38;5;203:*.nb=0;38;5;48:*.mn=0;38;5;48:*.go=0;38;5;48:*.xz=4;38;5;203:*.so=1;38;5;203:*.rb=0;38;5;48:*.pm=0;38;5;48:*.bc=0;38;5;243:*.py=0;38;5;48:*.as=0;38;5;48:*.pl=0;38;5;48:*.rs=0;38;5;48:*.sh=0;38;5;48:*.7z=4;38;5;203:*.ps=0;38;5;186:*.cs=0;38;5;48:*.el=0;38;5;48:*.rm=0;38;5;208:*.hs=0;38;5;48:*.td=0;38;5;48:*.ui=0;38;5;149:*.ex=0;38;5;48:*.js=0;38;5;48:*.cp=0;38;5;48:*.cr=0;38;5;48:*.la=0;38;5;243:*.kt=0;38;5;48:*.ml=0;38;5;48:*.vb=0;38;5;48:*.gv=0;38;5;48:*.lo=0;38;5;243:*.hi=0;38;5;243:*.ts=0;38;5;48:*.ko=1;38;5;203:*.hh=0;38;5;48:*.pp=0;38;5;48:*.di=0;38;5;48:*.bz=4;38;5;203:*.fs=0;38;5;48:*.png=0;38;5;208:*.zsh=0;38;5;48:*.mpg=0;38;5;208:*.pid=0;38;5;243:*.xmp=0;38;5;149:*.iso=4;38;5;203:*.m4v=0;38;5;208:*.dot=0;38;5;48:*.ods=0;38;5;186:*.inc=0;38;5;48:*.sxw=0;38;5;186:*.aif=0;38;5;208:*.git=0;38;5;243:*.gvy=0;38;5;48:*.tbz=4;38;5;203:*.log=0;38;5;243:*.txt=0;38;5;185:*.ico=0;38;5;208:*.csx=0;38;5;48:*.vob=0;38;5;208:*.pgm=0;38;5;208:*.pps=0;38;5;186:*.ics=0;38;5;186:*.img=4;38;5;203:*.fon=0;38;5;208:*.hpp=0;38;5;48:*.bsh=0;38;5;48:*.sql=0;38;5;48:*TODO=1:*.php=0;38;5;48:*.pkg=4;38;5;203:*.ps1=0;38;5;48:*.csv=0;38;5;185:*.ilg=0;38;5;243:*.ini=0;38;5;149:*.pyc=0;38;5;243:*.psd=0;38;5;208:*.htc=0;38;5;48:*.swp=0;38;5;243:*.mli=0;38;5;48:*hgrc=0;38;5;149:*.bst=0;38;5;149:*.ipp=0;38;5;48:*.fsi=0;38;5;48:*.tcl=0;38;5;48:*.exs=0;38;5;48:*.out=0;38;5;243:*.jar=4;38;5;203:*.xls=0;38;5;186:*.ppm=0;38;5;208:*.apk=4;38;5;203:*.aux=0;38;5;243:*.rpm=4;38;5;203:*.dll=1;38;5;203:*.eps=0;38;5;208:*.exe=1;38;5;203:*.doc=0;38;5;186:*.wma=0;38;5;208:*.deb=4;38;5;203:*.pod=0;38;5;48:*.ind=0;38;5;243:*.nix=0;38;5;149:*.lua=0;38;5;48:*.epp=0;38;5;48:*.dpr=0;38;5;48:*.htm=0;38;5;185:*.ogg=0;38;5;208:*.bin=4;38;5;203:*.otf=0;38;5;208:*.yml=0;38;5;149:*.pro=0;38;5;149:*.cxx=0;38;5;48:*.tex=0;38;5;48:*.fnt=0;38;5;208:*.erl=0;38;5;48:*.sty=0;38;5;243:*.bag=4;38;5;203:*.rst=0;38;5;185:*.pdf=0;38;5;186:*.pbm=0;38;5;208:*.xcf=0;38;5;208:*.clj=0;38;5;48:*.gif=0;38;5;208:*.rar=4;38;5;203:*.elm=0;38;5;48:*.bib=0;38;5;149:*.tsx=0;38;5;48:*.dmg=4;38;5;203:*.tmp=0;38;5;243:*.bcf=0;38;5;243:*.mkv=0;38;5;208:*.svg=0;38;5;208:*.cpp=0;38;5;48:*.vim=0;38;5;48:*.bmp=0;38;5;208:*.ltx=0;38;5;48:*.fls=0;38;5;243:*.flv=0;38;5;208:*.wav=0;38;5;208:*.m4a=0;38;5;208:*.mid=0;38;5;208:*.hxx=0;38;5;48:*.pas=0;38;5;48:*.wmv=0;38;5;208:*.tif=0;38;5;208:*.kex=0;38;5;186:*.mp4=0;38;5;208:*.bak=0;38;5;243:*.xlr=0;38;5;186:*.dox=0;38;5;149:*.swf=0;38;5;208:*.tar=4;38;5;203:*.tgz=4;38;5;203:*.cfg=0;38;5;149:*.xml=0;
38;5;185:*.jpg=0;38;5;208:*.mir=0;38;5;48:*.sxi=0;38;5;186:*.bz2=4;38;5;203:*.odt=0;38;5;186:*.mov=0;38;5;208:*.toc=0;38;5;243:*.bat=1;38;5;203:*.asa=0;38;5;48:*.awk=0;38;5;48:*.sbt=0;38;5;48:*.vcd=4;38;5;203:*.kts=0;38;5;48:*.arj=4;38;5;203:*.blg=0;38;5;243:*.c++=0;38;5;48:*.odp=0;38;5;186:*.bbl=0;38;5;243:*.idx=0;38;5;243:*.com=1;38;5;203:*.mp3=0;38;5;208:*.avi=0;38;5;208:*.def=0;38;5;48:*.cgi=0;38;5;48:*.zip=4;38;5;203:*.ttf=0;38;5;208:*.ppt=0;38;5;186:*.tml=0;38;5;149:*.fsx=0;38;5;48:*.h++=0;38;5;48:*.rtf=0;38;5;186:*.inl=0;38;5;48:*.yaml=0;38;5;149:*.html=0;38;5;185:*.mpeg=0;38;5;208:*.java=0;38;5;48:*.hgrc=0;38;5;149:*.orig=0;38;5;243:*.conf=0;38;5;149:*.dart=0;38;5;48:*.psm1=0;38;5;48:*.rlib=0;38;5;243:*.fish=0;38;5;48:*.bash=0;38;5;48:*.make=0;38;5;149:*.docx=0;38;5;186:*.json=0;38;5;149:*.psd1=0;38;5;48:*.lisp=0;38;5;48:*.tbz2=4;38;5;203:*.diff=0;38;5;48:*.epub=0;38;5;186:*.xlsx=0;38;5;186:*.pptx=0;38;5;186:*.toml=0;38;5;149:*.h264=0;38;5;208:*.purs=0;38;5;48:*.flac=0;38;5;208:*.tiff=0;38;5;208:*.jpeg=0;38;5;208:*.lock=0;38;5;243:*.less=0;38;5;48:*.dyn_o=0;38;5;243:*.scala=0;38;5;48:*.mdown=0;38;5;185:*.shtml=0;38;5;185:*.class=0;38;5;243:*.cache=0;38;5;243:*.cmake=0;38;5;149:*passwd=0;38;5;149:*.swift=0;38;5;48:*shadow=0;38;5;149:*.xhtml=0;38;5;185:*.patch=0;38;5;48:*.cabal=0;38;5;48:*README=0;38;5;16;48;5;186:*.toast=4;38;5;203:*.ipynb=0;38;5;48:*COPYING=0;38;5;249:*.gradle=0;38;5;48:*.matlab=0;38;5;48:*.config=0;38;5;149:*LICENSE=0;38;5;249:*.dyn_hi=0;38;5;243:*.flake8=0;38;5;149:*.groovy=0;38;5;48:*INSTALL=0;38;5;16;48;5;186:*TODO.md=1:*.ignore=0;38;5;149:*Doxyfile=0;38;5;149:*TODO.txt=1:*setup.py=0;38;5;149:*Makefile=0;38;5;149:*.gemspec=0;38;5;149:*.desktop=0;38;5;149:*.rgignore=0;38;5;149:*.markdown=0;38;5;185:*COPYRIGHT=0;38;5;249:*configure=0;38;5;149:*.DS_Store=0;38;5;243:*.kdevelop=0;38;5;149:*.fdignore=0;38;5;149:*README.md=0;38;5;16;48;5;186:*.cmake.in=0;38;5;149:*SConscript=0;38;5;149:*CODEOWNERS=0;38;5;149:*.localized=0;38;5;243:*.gitignore=0;38;5;149:*Dockerfile=0;38;5;149:*.gitconfig=0;38;5;149:*INSTALL.md=0;38;5;16;48;5;186:*README.txt=0;38;5;16;48;5;186:*SConstruct=0;38;5;149:*.scons_opt=0;38;5;243:*.travis.yml=0;38;5;186:*.gitmodules=0;38;5;149:*.synctex.gz=0;38;5;243:*LICENSE-MIT=0;38;5;249:*MANIFEST.in=0;38;5;149:*Makefile.in=0;38;5;243:*Makefile.am=0;38;5;149:*INSTALL.txt=0;38;5;16;48;5;186:*configure.ac=0;38;5;149:*.applescript=0;38;5;48:*appveyor.yml=0;38;5;186:*.fdb_latexmk=0;38;5;243:*CONTRIBUTORS=0;38;5;16;48;5;186:*.clang-format=0;38;5;149:*LICENSE-APACHE=0;38;5;249:*CMakeLists.txt=0;38;5;149:*CMakeCache.txt=0;38;5;243:*.gitattributes=0;38;5;149:*CONTRIBUTORS.md=0;38;5;16;48;5;186:*.sconsign.dblite=0;38;5;243:*requirements.txt=0;38;5;149:*CONTRIBUTORS.txt=0;38;5;16;48;5;186:*package-lock.json=0;38;5;243:*.CFUserTextEncoding=0;38;5;243
";

fn main() {
    let result = run();
    match result {
        Ok(exit_code) => {
            exit_code.exit();
        }
        Err(err) => {
            eprintln!("[fd error]: {:#}", err);
            ExitCode::GeneralError.exit();
        }
    }
}

fn run() -> Result<ExitCode> {
    let opts = Opts::parse();

    #[cfg(feature = "completions")]
    if let Some(shell) = opts.gen_completions()? {
        return print_completions(shell);
    }

    set_working_dir(&opts)?;
    let search_paths = opts.search_paths()?;
    if search_paths.is_empty() {
        bail!("No valid search paths given.");
    }

    ensure_search_pattern_is_not_a_path(&opts)?;
    let pattern_regex = build_pattern_regex(&opts)?;

    let config = construct_config(opts, &pattern_regex)?;
    ensure_use_hidden_option_for_leading_dot_pattern(&config, &pattern_regex)?;
    let re = build_regex(pattern_regex, &config)?;
    walk::scan(&search_paths, Arc::new(re), Arc::new(config))
}

#[cfg(feature = "completions")]
#[cold]
fn print_completions(shell: clap_complete::Shell) -> Result<ExitCode> {
    // The program name is the first argument.
    let program_name = env::args().next().unwrap_or_else(|| "fd".to_string());
    let mut cmd = Opts::command();
    cmd.build();
    // TODO: fix panic
    clap_complete::generate(shell, &mut cmd, &program_name, &mut std::io::stdout());
    Ok(ExitCode::Success)
}

fn set_working_dir(opts: &Opts) -> Result<()> {
    if let Some(ref base_directory) = opts.base_directory {
        if !filesystem::is_existing_directory(base_directory) {
            return Err(anyhow!(
                "The '--base-directory' path '{}' is not a directory.",
                base_directory.to_string_lossy()
            ));
        }
        env::set_current_dir(base_directory).with_context(|| {
            format!(
                "Could not set '{}' as the current working directory",
                base_directory.to_string_lossy()
            )
        })?;
    }
    Ok(())
}

/// Detect if the user accidentally supplied a path instead of a search pattern
fn ensure_search_pattern_is_not_a_path(opts: &Opts) -> Result<()> {
    if !opts.full_path
        && opts.pattern.contains(std::path::MAIN_SEPARATOR)
        && Path::new(&opts.pattern).is_dir()
    {
        Err(anyhow!(
            "The search pattern '{pattern}' contains a path-separation character ('{sep}') \
             and will not lead to any search results.\n\n\
             If you want to search for all files inside the '{pattern}' directory, use a match-all pattern:\n\n  \
             fd . '{pattern}'\n\n\
             Instead, if you want your pattern to match the full file path, use:\n\n  \
             fd --full-path '{pattern}'",
            pattern = &opts.pattern,
            sep = std::path::MAIN_SEPARATOR,
        ))
    } else {
        Ok(())
    }
}

fn build_pattern_regex(opts: &Opts) -> Result<String> {
    let pattern = &opts.pattern;
    Ok(if opts.glob && !pattern.is_empty() {
        let glob = GlobBuilder::new(pattern).literal_separator(true).build()?;
        glob.regex().to_owned()
    } else if opts.fixed_strings {
        // Treat pattern as literal string if '--fixed-strings' is used
        regex::escape(pattern)
    } else {
        String::from(pattern)
    })
}

fn check_path_separator_length(path_separator: Option<&str>) -> Result<()> {
    match (cfg!(windows), path_separator) {
        (true, Some(sep)) if sep.len() > 1 => Err(anyhow!(
            "A path separator must be exactly one byte, but \
                 the given separator is {} bytes: '{}'.\n\
                 In some shells on Windows, '/' is automatically \
                 expanded. Try to use '//' instead.",
            sep.len(),
            sep
        )),
        _ => Ok(()),
    }
}

fn construct_config(mut opts: Opts, pattern_regex: &str) -> Result<Config> {
    // The search will be case-sensitive if the command line flag is set or
    // if the pattern has an uppercase character (smart case).
    let case_sensitive =
        !opts.ignore_case && (opts.case_sensitive || pattern_has_uppercase_char(pattern_regex));

    let path_separator = opts
        .path_separator
        .take()
        .or_else(filesystem::default_path_separator);
    let actual_path_separator = path_separator
        .clone()
        .unwrap_or_else(|| std::path::MAIN_SEPARATOR.to_string());
    check_path_separator_length(path_separator.as_deref())?;

    let size_limits = std::mem::take(&mut opts.size);
    let time_constraints = extract_time_constraints(&opts)?;
    #[cfg(unix)]
    let owner_constraint: Option<OwnerFilter> = opts.owner;

    #[cfg(windows)]
    let ansi_colors_support =
        ansi_term::enable_ansi_support().is_ok() || std::env::var_os("TERM").is_some();
    #[cfg(not(windows))]
    let ansi_colors_support = true;

    let interactive_terminal = atty::is(Stream::Stdout);
    let colored_output = match opts.color {
        ColorWhen::Always => true,
        ColorWhen::Never => false,
        ColorWhen::Auto => {
            ansi_colors_support && env::var_os("NO_COLOR").is_none() && interactive_terminal
        }
    };

    let ls_colors = if colored_output {
        Some(LsColors::from_env().unwrap_or_else(|| LsColors::from_string(DEFAULT_LS_COLORS)))
    } else {
        None
    };
    let command = extract_command(&mut opts, colored_output)?;

    Ok(Config {
        case_sensitive,
        search_full_path: opts.full_path,
        ignore_hidden: !(opts.hidden || opts.rg_alias_ignore()),
        read_fdignore: !(opts.no_ignore || opts.rg_alias_ignore()),
        read_vcsignore: !(opts.no_ignore || opts.rg_alias_ignore() || opts.no_ignore_vcs),
        read_parent_ignore: !opts.no_ignore_parent,
        read_global_ignore: !opts.no_ignore || opts.rg_alias_ignore() || opts.no_global_ignore_file,
        follow_links: opts.follow,
        one_file_system: opts.one_file_system,
        null_separator: opts.null_separator,
        quiet: opts.quiet,
        max_depth: opts.max_depth(),
        min_depth: opts.min_depth(),
        prune: opts.prune,
        threads: opts.threads(),
        max_buffer_time: opts.max_buffer_time,
        ls_colors,
        interactive_terminal,
        file_types: opts.filetype.as_ref().map(|values| {
            use crate::cli::FileType::*;
            let mut file_types = FileTypes::default();
            for value in values {
                match value {
                    File => file_types.files = true,
                    Directory => file_types.directories = true,
                    Symlink => file_types.symlinks = true,
                    Executable => {
                        file_types.executables_only = true;
                        file_types.files = true;
                    }
                    Empty => file_types.empty_only = true,
                    Socket => file_types.sockets = true,
                    Pipe => file_types.pipes = true,
                }
            }

            // If only 'empty' was specified, search for both files and directories:
            if file_types.empty_only && !(file_types.files || file_types.directories) {
                file_types.files = true;
                file_types.directories = true;
            }

            file_types
        }),
        extensions: opts
            .extensions
            .as_ref()
            .map(|exts| {
                let patterns = exts
                    .iter()
                    .map(|e| e.trim_start_matches('.'))
                    .map(|e| format!(r".\.{}$", regex::escape(e)));
                RegexSetBuilder::new(patterns)
                    .case_insensitive(true)
                    .build()
            })
            .transpose()?,
        command: command.map(Arc::new),
        batch_size: opts.batch_size,
        exclude_patterns: opts.exclude.iter().map(|p| String::from("!") + p).collect(),
        ignore_files: std::mem::take(&mut opts.ignore_file),
        size_constraints: size_limits,
        time_constraints,
        #[cfg(unix)]
        owner_constraint,
        show_filesystem_errors: opts.show_errors,
        path_separator,
        actual_path_separator,
<<<<<<< HEAD
        max_results: opts.max_results(),
        strip_cwd_prefix: (opts.no_search_paths()
            && (interactive_terminal || opts.strip_cwd_prefix)),
=======
        max_results: matches
            .value_of("max-results")
            .map(|n| n.parse::<usize>())
            .transpose()
            .context("Failed to parse --max-results argument")?
            .filter(|&n| n > 0)
            .or_else(|| {
                if matches.is_present("max-one-result") {
                    Some(1)
                } else {
                    None
                }
            }),
        strip_cwd_prefix: !matches.is_present("path")
            && !matches.is_present("search-path")
            && (matches.is_present("strip-cwd-prefix")
                || !(matches.is_present("null_separator")
                    || matches.is_present("exec")
                    || matches.is_present("exec-batch"))),
>>>>>>> 0984ed91
    })
}

fn extract_command(opts: &mut Opts, colored_output: bool) -> Result<Option<CommandSet>> {
    opts.exec
        .command
        .take()
        .map(Ok)
        .or_else(|| {
            if !opts.list_details {
                return None;
            }
            let color_arg = format!("--color={}", opts.color.as_str());

            let res = determine_ls_command(&color_arg, colored_output)
                .map(|cmd| CommandSet::new_batch([cmd]).unwrap());
            Some(res)
        })
        .transpose()
}

fn determine_ls_command(color_arg: &str, colored_output: bool) -> Result<Vec<&str>> {
    #[allow(unused)]
    let gnu_ls = |command_name| {
        // Note: we use short options here (instead of --long-options) to support more
        // platforms (like BusyBox).
        vec![
            command_name,
            "-l", // long listing format
            "-h", // human readable file sizes
            "-d", // list directories themselves, not their contents
            color_arg,
        ]
    };
    let cmd: Vec<&str> = if cfg!(unix) {
        if !cfg!(any(
            target_os = "macos",
            target_os = "dragonfly",
            target_os = "freebsd",
            target_os = "netbsd",
            target_os = "openbsd"
        )) {
            // Assume ls is GNU ls
            gnu_ls("ls")
        } else {
            // MacOS, DragonFlyBSD, FreeBSD
            use std::process::{Command, Stdio};

            // Use GNU ls, if available (support for --color=auto, better LS_COLORS support)
            let gnu_ls_exists = Command::new("gls")
                .arg("--version")
                .stdout(Stdio::null())
                .stderr(Stdio::null())
                .status()
                .is_ok();

            if gnu_ls_exists {
                gnu_ls("gls")
            } else {
                let mut cmd = vec![
                    "ls", // BSD version of ls
                    "-l", // long listing format
                    "-h", // '--human-readable' is not available, '-h' is
                    "-d", // '--directory' is not available, but '-d' is
                ];

                if !cfg!(any(target_os = "netbsd", target_os = "openbsd")) && colored_output {
                    // -G is not available in NetBSD's and OpenBSD's ls
                    cmd.push("-G");
                }

                cmd
            }
        }
    } else if cfg!(windows) {
        use std::process::{Command, Stdio};

        // Use GNU ls, if available
        let gnu_ls_exists = Command::new("ls")
            .arg("--version")
            .stdout(Stdio::null())
            .stderr(Stdio::null())
            .status()
            .is_ok();

        if gnu_ls_exists {
            gnu_ls("ls")
        } else {
            return Err(anyhow!(
                "'fd --list-details' is not supported on Windows unless GNU 'ls' is installed."
            ));
        }
    } else {
        return Err(anyhow!(
            "'fd --list-details' is not supported on this platform."
        ));
    };
    Ok(cmd)
}

fn extract_time_constraints(opts: &Opts) -> Result<Vec<TimeFilter>> {
    let now = time::SystemTime::now();
    let mut time_constraints: Vec<TimeFilter> = Vec::new();
    if let Some(ref t) = opts.changed_within {
        if let Some(f) = TimeFilter::after(&now, t) {
            time_constraints.push(f);
        } else {
            return Err(anyhow!(
                "'{}' is not a valid date or duration. See 'fd --help'.",
                t
            ));
        }
    }
    if let Some(ref t) = opts.changed_before {
        if let Some(f) = TimeFilter::before(&now, t) {
            time_constraints.push(f);
        } else {
            return Err(anyhow!(
                "'{}' is not a valid date or duration. See 'fd --help'.",
                t
            ));
        }
    }
    Ok(time_constraints)
}

fn ensure_use_hidden_option_for_leading_dot_pattern(
    config: &Config,
    pattern_regex: &str,
) -> Result<()> {
    if cfg!(unix) && config.ignore_hidden && pattern_matches_strings_with_leading_dot(pattern_regex)
    {
        Err(anyhow!(
            "The pattern seems to only match files with a leading dot, but hidden files are \
            filtered by default. Consider adding -H/--hidden to search hidden files as well \
            or adjust your search pattern."
        ))
    } else {
        Ok(())
    }
}

fn build_regex(pattern_regex: String, config: &Config) -> Result<regex::bytes::Regex> {
    RegexBuilder::new(&pattern_regex)
        .case_insensitive(!config.case_sensitive)
        .dot_matches_new_line(true)
        .build()
        .map_err(|e| {
            anyhow!(
                "{}\n\nNote: You can use the '--fixed-strings' option to search for a \
                 literal string instead of a regular expression. Alternatively, you can \
                 also use the '--glob' option to match on a glob pattern.",
                e.to_string()
            )
        })
}<|MERGE_RESOLUTION|>--- conflicted
+++ resolved
@@ -278,31 +278,9 @@
         show_filesystem_errors: opts.show_errors,
         path_separator,
         actual_path_separator,
-<<<<<<< HEAD
         max_results: opts.max_results(),
         strip_cwd_prefix: (opts.no_search_paths()
-            && (interactive_terminal || opts.strip_cwd_prefix)),
-=======
-        max_results: matches
-            .value_of("max-results")
-            .map(|n| n.parse::<usize>())
-            .transpose()
-            .context("Failed to parse --max-results argument")?
-            .filter(|&n| n > 0)
-            .or_else(|| {
-                if matches.is_present("max-one-result") {
-                    Some(1)
-                } else {
-                    None
-                }
-            }),
-        strip_cwd_prefix: !matches.is_present("path")
-            && !matches.is_present("search-path")
-            && (matches.is_present("strip-cwd-prefix")
-                || !(matches.is_present("null_separator")
-                    || matches.is_present("exec")
-                    || matches.is_present("exec-batch"))),
->>>>>>> 0984ed91
+            && (opts.strip_cwd_prefix || !(opts.null_separator || opts.exec.command.is_some()))),
     })
 }
 
